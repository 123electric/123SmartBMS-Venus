--- conflicted
+++ resolved
@@ -47,16 +47,8 @@
             'name'      : "123SmartBMS Manager",
             'servicename' : "123SmartBMSManager",
             'id'          : 0xB050,
-<<<<<<< HEAD
-            'version'    : "1.6~4"
-        }
-
-        self._smartbms_monitor = SmartBMSDbusMonitor()
-=======
             'version'    : "1.9~1"
         }
-        self._device_instance = 287
->>>>>>> 20f7c0b1
 
         self._device_instance = 287
         self._dbusservice = VeDbusService("com.victronenergy.battery.smartBMSManager")
@@ -139,149 +131,6 @@
 
         # Setup timers
         self.timer_1000ms = 0
-<<<<<<< HEAD
-=======
-
-        # Lock for shared data
-        self._data_lock = threading.Lock()
-        self._monitor_thread = threading.Thread(target=lambda:self._monitor())
-        self._monitor_thread.daemon = True
-        self._monitor_thread.start()
-    
-    def _monitor(self):
-        try:
-            dummy = {'code': None, 'whenToLog': 'configChange', 'accessLevel': None}
-            dbus_tree = {
-                'com.victronenergy.battery': {
-                    '/Connected': dummy,
-                    '/ProductName': dummy,
-                    '/Mgmt/Connection': dummy,
-                    '/DeviceInstance': dummy,
-                    '/Dc/0/Voltage': dummy,
-                    '/Dc/0/Current': dummy,
-                    '/Dc/0/Power': dummy,
-                    '/Soc': dummy,
-                    '/TimeToGo': dummy,
-                    '/ConsumedAmphours': dummy,
-                    '/Capacity': dummy,
-                    '/CustomName': dummy,
-                    '/InstalledCapacity': dummy,
-                    '/ProductId': dummy,
-                    '/UpdateTimestamp': dummy,
-                    '/System/MinCellVoltage': dummy,
-                    '/System/MinVoltageCellId': dummy,
-                    '/System/MaxCellVoltage': dummy,
-                    '/System/MaxVoltageCellId': dummy,
-                    '/System/MinCellTemperature': dummy,
-                    '/System/MinTemperatureCellId': dummy,
-                    '/System/MaxCellTemperature': dummy,
-                    '/System/MaxTemperatureCellId': dummy,
-                    '/System/NrOfModulesBlockingCharge': dummy,
-                    '/System/NrOfModulesBlockingDischarge': dummy,
-                    '/System/BatteryChargeState': dummy,
-                    '/System/LowVoltageThreshold': dummy,
-                    '/System/HighVoltageThreshold': dummy,
-                    '/System/FullVoltageThreshold': dummy,
-                    '/System/NrOfCells': dummy,
-                    '/Io/AllowToCharge': dummy,
-                    '/Io/AllowToDischarge': dummy},
-                'com.victronenergy.system': {
-                    '/Connected': dummy,
-                    '/ProductName': dummy,
-                    '/Mgmt/Connection': dummy,
-                    '/DeviceInstance': dummy,
-                    '/Dc/Battery/Soc': dummy
-                    }
-            }
-
-            self._dbusmonitor = DbusMonitor(dbus_tree, valueChangedCallback=self._dbus_value_changed,
-                deviceAddedCallback=self._device_added, deviceRemovedCallback=self._device_removed)
-
-            while(1):
-                # Lock data before reading/writing because this is a separate thread
-                with self._data_lock:
-                    self._scan_connected_smartbmses()
-                    self._remove_disconnected_bmses()
-                    self._determine_managed_smartbmses()
-                    self._system_soc = self._dbusmonitor.get_value('com.victronenergy.system', '/Dc/Battery/Soc')
-                time.sleep(0.2)
-            
-        except Exception as e:
-            logging.critical('Fatal exception: ')
-            logging.critical(e)
-            self._loop.quit()
-
-    def _get_connected_service_list(self, classfilter=None):
-        services = self._dbusmonitor.get_service_list(classfilter=classfilter)
-        return services
-    
-    def _scan_connected_smartbmses(self):
-        batteries = self._get_connected_service_list('com.victronenergy.battery').items()
-        for battery in batteries:
-            product_name = self._dbusmonitor.get_value(battery[0], '/ProductName')
-            connected = self._dbusmonitor.get_value(battery[0], '/Connected')
-            updated_timestamp = self._dbusmonitor.get_value(battery[0], '/UpdateTimestamp')
-            if product_name == '123SmartBMS' and connected == 1 and updated_timestamp != None:
-                service = battery[0]
-                device_instance = battery[1]
-                matching_bms = list(filter(lambda b: b.service == service, self._connected_smartbmses))
-                in_list = len(matching_bms)
-                if in_list == 0:
-                    # New: create new instance
-                    found_bms = SmartBMSDbus(service, device_instance)
-                    self._connected_smartbmses.append(found_bms)
-                    self._update_bms_data(found_bms)
-                    logging.info('New BMS found on {} - adding to BMS list. Connected BMSes count: {}'.format(found_bms.service, len(self._connected_smartbmses)))
-                else:
-                    self._update_bms_data(matching_bms[0])
-    
-    
-    def _update_bms_data(self, bms):
-        bms.last_seen = time.time()
-        bms.lowest_voltage = self._dbusmonitor.get_value(bms.service, '/System/MinCellVoltage')
-        bms.lowest_voltage_num = self._dbusmonitor.get_value(bms.service, '/System/MinVoltageCellId')
-        bms.highest_voltage = self._dbusmonitor.get_value(bms.service, '/System/MaxCellVoltage')
-        bms.highest_voltage_num = self._dbusmonitor.get_value(bms.service, '/System/MaxVoltageCellId')
-        bms.lowest_temperature = self._dbusmonitor.get_value(bms.service, '/System/MinCellTemperature')
-        bms.lowest_temperature_num = self._dbusmonitor.get_value(bms.service, '/System/MinTemperatureCellId')
-        bms.highest_temperature = self._dbusmonitor.get_value(bms.service, '/System/MaxCellTemperature')
-        bms.highest_temperature_num = self._dbusmonitor.get_value(bms.service, '/System/MaxTemperatureCellId')
-        bms.stored_ah = self._dbusmonitor.get_value(bms.service, '/Capacity')
-        bms.installed_capacity = self._dbusmonitor.get_value(bms.service, '/InstalledCapacity')
-        bms.battery_charge_state = self._dbusmonitor.get_value(bms.service, '/System/BatteryChargeState')
-        bms.allowed_to_charge = self._dbusmonitor.get_value(bms.service, '/System/NrOfModulesBlockingCharge') == 0
-        bms.allowed_to_discharge = self._dbusmonitor.get_value(bms.service, '/System/NrOfModulesBlockingDischarge') == 0
-        bms.soc = self._dbusmonitor.get_value(bms.service, '/Soc')
-        bms.voltage = self._dbusmonitor.get_value(bms.service, '/Dc/0/Voltage')
-        bms.current = self._dbusmonitor.get_value(bms.service, '/Dc/0/Current')
-        bms.power = self._dbusmonitor.get_value(bms.service, '/Dc/0/Power')
-        bms.cell_voltage_min = self._dbusmonitor.get_value(bms.service, '/System/LowVoltageThreshold')
-        bms.cell_voltage_max = self._dbusmonitor.get_value(bms.service, '/System/HighVoltageThreshold')
-        bms.cell_voltage_full = self._dbusmonitor.get_value(bms.service, '/System/FullVoltageThreshold')
-        bms.cell_count = self._dbusmonitor.get_value(bms.service, '/System/NrOfCells')
-        bms.time_to_go = self._dbusmonitor.get_value(bms.service, '/TimeToGo')
-        bms.custom_name = self._dbusmonitor.get_value(bms.service, '/CustomName')
-        bms.communication_error = True if bms.soc == None else False
-
-    def _handleservicechange(self):
-        self._changed = True
-
-    def _dbus_value_changed(self, dbusServiceName, dbusPath, dict, changes, deviceInstance):
-        self._changed = True
-
-        # Workaround because com.victronenergy.vebus is available even when there is no vebus product
-        # connected.
-        if (dbusPath in ['/Connected', '/ProductName', '/Mgmt/Connection'] or
-            (dbusPath == '/State' and dbusServiceName.split('.')[0:3] == ['com', 'victronenergy', 'vebus'])):
-            self._handleservicechange()
-
-    def _device_added(self, service, instance, do_service_change=True):
-        if do_service_change:
-            self._handleservicechange()
-
-    def _device_removed(self, service, instance):
-        self._handleservicechange()
->>>>>>> 20f7c0b1
     
     def update(self):
         self._update_data_from_dbus()
@@ -407,13 +256,7 @@
                 len(self._connected_smartbmses)-len(bmses_filter1),
                 len( self._managed_smartbmses)
             ))
-        
-<<<<<<< HEAD
-    def _get_system_soc(self):
-        return self._system_soc
-        
-=======
->>>>>>> 20f7c0b1
+    
     def _get_bmses_having_lowest_voltage(self):
         bms_found = None
         lowest_voltage = None
