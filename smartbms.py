#!/usr/bin/env python3
import argparse
import os
import serial
import serial.tools.list_ports
import struct
import sys
import threading
import time
from collections import deque
from datetime import datetime
from dbus.mainloop.glib import DBusGMainLoop
from gi.repository import GLib

# Victron packages
sys.path.insert(1, os.path.join(os.path.dirname(__file__), '/opt/victronenergy/dbus-systemcalc-py/ext/velib_python'))
import dbus.service
import ve_utils
from vedbus import VeDbusService
from settingsdevice import SettingsDevice

class BatteryChemistry:
    LIFEPO4 = 0,
    LTO = 1,
    NMC = 2,
    NCA = 3,
    UNKNOWN = 255

class MAFilter:
    def __init__(
        self,
        filter_size,
        initial_value):
        self.buffer = [initial_value]*filter_size
        self.pos = 0
        self.filter_size = filter_size

    def add(self, value):
        self.buffer[self.pos] = value
        self.pos = (self.pos+1) % self.filter_size

    def get_average(self):
        return sum(self.buffer)/self.filter_size
 

class SmartBMSSerial:
    BMS_COMM_TIMEOUT = 10 # Seconds
    BMS_COMM_BLOCK_SIZE = 58

    BATTERY_CHARGE_STATE_BULKABSORPTION = 1
    BATTERY_CHARGE_STATE_STORAGE = 2
    BATTERY_CHARGE_STATE_ERROR = 3
     
    def __init__(
        self,
        loop,
        dev
    ):
        self.loop = loop
        self.dev = dev
        
        self.time_started = 0
        self.last_received = 0
        self.battery_voltage = 0
        self.charge_current = 0
        self.discharge_current = 0
        self.battery_current = 0
        self.soc = 0
        self.lowest_cell_voltage = 0
        self.lowest_cell_voltage_num = 0
        self.highest_cell_voltage = 0
        self.highest_cell_voltage_num = 0
        self.lowest_cell_temperature = 0
        self.lowest_cell_temperature_num = 0
        self.highest_cell_temperature = 0
        self.highest_cell_temperature_num = 0
        self.cell_count = 0
        self.capacity = 0
        self.capacity_ah = 0
        self.energy_stored_wh = 0
        self.energy_stored_ah = 0
        self.ah_stored = 0
        self.cell_voltage_min = 0
        self.cell_voltage_max = 0
        self.cell_voltage_full = 0
        self.time_to_go = 0
        # Alarm counters are a filter against corrupted bit, which is on top of the checksum safety
        self.alarm_minimum_voltage_ma_filter = MAFilter(3, False)
        self.alarm_maximum_voltage_ma_filter = MAFilter(3, False)
        self.alarm_minimum_temperature_ma_filter = MAFilter(3, False)
        self.alarm_maximum_temperature_ma_filter = MAFilter(3, False)
        self.alarm_cell_communication_ma_filter = MAFilter(3, False)
        self.allowed_to_charge_ma_filter = MAFilter(3, False)
        self.allowed_to_discharge_ma_filter = MAFilter(3, False)
        self.alarm_minimum_voltage = False
        self.alarm_maximum_voltage = False
        self.alarm_minimum_temperature = False
        self.alarm_maximum_temperature = False
        self.alarm_cell_communication = 0
        self.allowed_to_charge = None
        self.allowed_to_discharge = None
        self.nominal_battery_voltage = 0
        self.consumed_ah = 0
        self.battery_charge_state = self.BATTERY_CHARGE_STATE_BULKABSORPTION
        self.battery_chemistry = BatteryChemistry.UNKNOWN

        self._battery_full_counter = 0
        self._balanced_timer = 0
        self._unbalance_detection_timer = 0
        self._partially_discharged_timer = 0
        
        self._comm_error_shadow = False
        self._current_filter = deque()

        self.lock = threading.Lock()
        self._poller = threading.Thread(target=lambda:self._poll(dev))
        self._poller.daemon = True
        self._poller.start()
    
    @property
    def alarm_serial_communication(self):
        if time.time() > self.last_received + self.BMS_COMM_TIMEOUT:
            return True
        else:
            return False

    def determine_chemistry(self):
        if self.cell_voltage_full >= 3.4 and self.cell_voltage_full <= 3.7: return BatteryChemistry.LIFEPO4
        elif self.cell_voltage_min >= 3.425 and self.cell_voltage_full >= 3.8 and self.cell_voltage_full <= 4.4: return BatteryChemistry.NMC
        elif self.cell_voltage_full >= 3.8 and self.cell_voltage_full <= 4.4: return BatteryChemistry.NCA
        elif self.cell_voltage_min >= 3.425: return BatteryChemistry.NMC
        elif self.cell_voltage_min >= 3.2: return BatteryChemistry.NCA
        elif self.cell_voltage_full >= 2.5 and self.cell_voltage_full <= 2.8: return BatteryChemistry.LTO
        else: return BatteryChemistry.UNKNOWN
    
    def determine_nominal_cell_voltage(self, chemistry):
        if chemistry == BatteryChemistry.LIFEPO4: return 3.4
        if chemistry == BatteryChemistry.NMC: return 3.7
        if chemistry == BatteryChemistry.NCA: return 3.7
        if chemistry == BatteryChemistry.LTO: return 2.3
        return 3.3 # Failsafe, most customers have LiFePO4
    
    # Must be called every second
    def update(self):
        # If serial is not available/lost: terminate program
        if not self._is_com_available(self.dev):
            print('Serial lost: terminating...')
            self.loop.quit()
            return

        self.battery_chemistry = self.determine_chemistry()
        self._calculate_consumed_ah()
        self._update_time_to_go()
        self._battery_charge_state()
            
        if self.alarm_serial_communication and not self._comm_error_shadow:
            self._comm_error_shadow = True
            print('Serial comm error')
        if not self.alarm_serial_communication and self._comm_error_shadow:
            self._comm_error_shadow = False
            print('Serial comm restored')

    def _is_com_available(self, port_match):
        # Do not use serial.tools comports() call, as this can make the interface hang up. Instead, use os.path.exists
        return os.path.exists(port_match)
    
    def _poll(self, dev, test_packet = ''):
        try:
            # The SmartBMS transmits each 500ms or 1000ms a message containing 58 bytes
            # When the serial does not contain any new bytes and no complete message was received, empty the buffer and wait for a new message
            buffer = bytearray (self.BMS_COMM_BLOCK_SIZE)
            buffer_index = 0
            time.sleep(0.5)
            self._ser = serial.Serial(dev, 9600)
            self.time_started = time.time()

            while(1):
                if len(test_packet) > 0:
                    read_data = test_packet
                else:
                    waiting_bytes = self._ser.in_waiting
                    read_data = self._ser.read(waiting_bytes)

                if len(read_data) > 0:
                    for c in read_data:
                        if buffer_index <= self.BMS_COMM_BLOCK_SIZE-1:
                            buffer[buffer_index] = c
                        buffer_index += 1
        
                if buffer_index == self.BMS_COMM_BLOCK_SIZE:
                        checksum = 0
                        for i in range (self.BMS_COMM_BLOCK_SIZE-1):
                            checksum += buffer[i]
                        received_checksum = buffer[self.BMS_COMM_BLOCK_SIZE-1]
                        if(checksum & 0xff) == received_checksum:
                            self.lock.acquire()
                            self.cell_voltage_full = self._decode_voltage(buffer[55:57]) # Value important for estimating nominal voltage, keep on top
                            self.cell_voltage_min = self._decode_voltage(buffer[51:53])
                            self.cell_voltage_max = self._decode_voltage(buffer[53:55])
                            self.battery_voltage = round(self._decode_voltage(buffer[0:3]), 2)
                            self.charge_current = self._decode_current(buffer[3:6])
                            self.discharge_current = self._decode_current(buffer[6:9])
                            self.battery_current = self._decode_current(buffer[9:12])
                            self.soc = buffer[40]
                            self.lowest_cell_voltage = self._decode_voltage(buffer[12:14])
                            self.lowest_cell_voltage_num = buffer[14]
                            self.highest_cell_voltage = self._decode_voltage(buffer[15:17])
                            self.highest_cell_voltage_num = buffer[17]
                            self.lowest_cell_temperature = self._decode_temperature(buffer[18:20])
                            self.lowest_cell_temperature_num = buffer[20]
                            self.highest_cell_temperature = self._decode_temperature(buffer[21:23])
                            self.highest_cell_temperature_num = buffer[23]
                            self.cell_count = buffer[25]
                            self.energy_stored_wh = self._decode_value(buffer[34:37], 1)
                            self.capacity = round(self._decode_value(buffer[49:51], 0.1), 1) # in kWh
                            self.nominal_battery_voltage = self.determine_nominal_cell_voltage(self.battery_chemistry)*self.cell_count
                            if self.nominal_battery_voltage != 0:
                                self.capacity_ah = self.capacity*1000/self.nominal_battery_voltage
                                self.energy_stored_ah = self.energy_stored_wh/self.nominal_battery_voltage
                            else:
                                self.capacity_ah = 0
                                self.energy_stored_ah = 0
                            self.alarm_minimum_voltage_ma_filter.add(True if (buffer[30] & 0b00001000) else False)
                            self.alarm_maximum_voltage_ma_filter.add(True if (buffer[30] & 0b00010000) else False)
                            self.alarm_minimum_temperature_ma_filter.add(True if (buffer[30] & 0b00100000) else False)
                            self.alarm_maximum_temperature_ma_filter.add(True if (buffer[30] & 0b01000000) else False)
                            self.alarm_cell_communication_ma_filter.add(True if (buffer[30] & 0b00000100) else False)
                            self.allowed_to_discharge_ma_filter.add(True if (buffer[30] & 0b00000010) else False)
                            self.allowed_to_charge_ma_filter.add(True if (buffer[30] & 0b00000001) else False)
                            self.alarm_minimum_voltage = self.alarm_minimum_voltage_ma_filter.get_average() > 0.5
                            self.alarm_maximum_voltage = self.alarm_maximum_voltage_ma_filter.get_average() > 0.5
                            self.alarm_minimum_temperature = self.alarm_minimum_temperature_ma_filter.get_average() > 0.5
                            self.alarm_maximum_temperature = self.alarm_maximum_temperature_ma_filter.get_average() > 0.5
                            self.alarm_cell_communication = self.alarm_cell_communication_ma_filter.get_average() > 0.5
                            self.allowed_to_discharge = self.allowed_to_discharge_ma_filter.get_average() > 0.5
                            self.allowed_to_charge =  self.allowed_to_charge_ma_filter.get_average() > 0.5
                            self.last_received = time.time()
                            self.lock.release()
                
                        buffer_index = 0
                elif len(read_data) == 0:
                    buffer_index = 0

                time.sleep(0.2)
        except Exception as e:
            print('Fatal exception: ')
            print(e)
            self.loop.quit()

    def _decode_current(self, raw_value):
        if raw_value[0] == ord('X'):
            return 0
        elif raw_value[0] == ord('-'):
            factor = -1
        else:
            factor = 1
        return factor*round(0.125*struct.unpack('>H', raw_value[1:3])[0],1)

    def _decode_value(self, raw_value, multiplier):
        if len(raw_value) == 3:
            value = struct.unpack('>L', bytearray(b'\x00')+raw_value)[0]
        else:
            value = struct.unpack('>H', raw_value[0:2])[0]
        return round(multiplier*value, 3)

    def _decode_voltage(self, raw_value):
        return self._decode_value(raw_value, 0.005)

    def _decode_temperature(self, raw_value):
        return round(struct.unpack('>H', raw_value[0:2])[0]*0.857-232,0)
        
    def _calculate_consumed_ah(self):
        self.consumed_ah = round(-1*(self.capacity_ah-self.energy_stored_ah),1)+0 # Add zero to remove negative sigh from -0.0

    def _update_time_to_go(self):
        # Filter current with a 3 minute moving average filter to stabilize the time-to-go
        if len(self._current_filter) >= 180:
            self._current_filter.popleft()
        self._current_filter.append(self.battery_current)
        
        current_filter_sum = 0
        for value in self._current_filter:
            current_filter_sum += value
        current_filter_average = current_filter_sum/len(self._current_filter)
        battery_power_filtered = (self.nominal_battery_voltage * -1 * current_filter_average)
        normalized_power = self.capacity*1000*0.05 # The battery capacity was rated at a current of <= 0.05C -> calculate this measurement current (in wh)
        if current_filter_average < 0 and battery_power_filtered > 0 and normalized_power > 0 and self.capacity > 0: # > 0 to avoid divide by zero
            # When discharge power is bigger than normalized current, use Peukert-like formula
            if battery_power_filtered > normalized_power:
                time_to_go_from_full =  60 * 60 * (self.capacity*1000)/(pow(battery_power_filtered/normalized_power, 1.02))/normalized_power
                time_to_go = time_to_go_from_full*(self.energy_stored_wh/(self.capacity*1000))
            else:
                time_to_go = self.energy_stored_wh * 60 * 60 / battery_power_filtered
            self.time_to_go = time_to_go
        else:
            self.time_to_go = None
            
    def _battery_charge_state(self):
        battery_current = self.battery_current
        if self.lowest_cell_voltage >= self.cell_voltage_full:
           battery_current -= 1 # When all cells balance, the charge current is 1A lower because of passive balancing
        if self.battery_charge_state == self.BATTERY_CHARGE_STATE_BULKABSORPTION:
            if self.lowest_cell_voltage >= self.cell_voltage_full and battery_current < self.capacity_ah*0.04: # Battery is full if all cells are >= Vbalance and tail current <= 4%
                self._battery_full_counter += 1
            else:
                 # Lower instead of set to zero, so a single time value of a little under will not endlessly keep the counter go to 0
                self._battery_full_counter = max(self._battery_full_counter-1, 0)
            # Battery_full_counter should really be 120 seconds at least so other systems like generators have time to see the battery as full, too
            if self._battery_full_counter >= 120 and self.soc == 100: # When BMS also sees the pack as full
                self.battery_charge_state = self.BATTERY_CHARGE_STATE_STORAGE
        elif self.battery_charge_state == self.BATTERY_CHARGE_STATE_STORAGE:
            # Battery idle and unbalance of more than 40mV
            if self.capacity_ah*-0.05 < battery_current < self.capacity_ah*0.05 and self.highest_cell_voltage < self.cell_voltage_full and self.highest_cell_voltage - self.lowest_cell_voltage >= 0.05:
                self._unbalance_detection_timer += 1
            else:
                self._unbalance_detection_timer = 0

            # If battery is partially discharged, also reset to rebalance. Needed for generator systems as they start at this voltage and stop around 3.5V
            if self.battery_chemistry == BatteryChemistry.LIFEPO4 and self.lowest_cell_voltage < 3.25:
                self._partially_discharged_timer += 1
            else:
                self._partially_discharged_timer = 0
            
            # At least balance once a week
            self._balanced_timer += 1

            # Partially discharged based on SoC? Reset to rebalance
            # Partially discharged based on voltage? Reset to rebalance
            # Unbalance detected bacause at least 5 minutes in a row a voltage difference of at least 40mV? Unbalance detected. Reset to rebalance
            # Also restart after 11 hours, because it is probably a new day
            if self.soc < 70 \
                or self._partially_discharged_timer > 9 \
                or self._unbalance_detection_timer > 10*60 \
                or self._balanced_timer >= 1*11*60*60:
                self._unbalance_detection_timer = 0
                self._partially_discharged_timer = 0
                self._balanced_timer = 0
                self.battery_charge_state = self.BATTERY_CHARGE_STATE_BULKABSORPTION
        else:
             self.battery_charge_state = self.BATTERY_CHARGE_STATE_BULKABSORPTION

class SmartBMSToDbus(SmartBMSSerial):
    def __init__(self, loop, dev, serial_id):
        super().__init__(loop, dev)
        self._dev = dev
        self._serial_id = serial_id
        
        self._info = {
            'name'      : "123SmartBMS",
            'servicename' : "123SmartBMS",
            'id'          : 0xB050,
<<<<<<< HEAD
            'version'    : "1.7~1"
=======
            'version'    : "1.9~1"
>>>>>>> 20f7c0b1
        }

        device_port = args.device[dev.rfind('/') + 1:]
        device_port_num = device_port[device_port.rfind('USB') + 3:]
        self._device_instance = 288+int(device_port_num)
        self._dbusservice = VeDbusService("com.victronenergy.battery." + device_port)
        
        # Create the management objects, as specified in the ccgx dbus-api document
        self._dbusservice.add_path('/Mgmt/ProcessName', __file__)
        self._dbusservice.add_path('/Mgmt/ProcessVersion', self._info['version'])
        self._dbusservice.add_path('/Mgmt/Connection', ' Serial ' + dev)

        # Create the basic objects
        self._dbusservice.add_path('/DeviceInstance', self._device_instance)
        self._dbusservice.add_path('/ProductId',     self._info['id'])
        self._dbusservice.add_path('/ProductName',     self._info['name'])
        self._dbusservice.add_path('/FirmwareVersion', self._info['version'], self._info['version'], gettextcallback=lambda p, v: "v"+v)
        self._dbusservice.add_path('/HardwareVersion', None)
        self._dbusservice.add_path('/Serial', self._serial_id)
        self._dbusservice.add_path('/Connected', None)

        # Create device list
        self._dbusservice.add_path('/Devices/0/DeviceInstance',  self._device_instance)
        self._dbusservice.add_path('/Devices/0/FirmwareVersion', self._info['version'])
        self._dbusservice.add_path('/Devices/0/ProductId',       self._info['id'])
        self._dbusservice.add_path('/Devices/0/ProductName',   self._info['name'])
        self._dbusservice.add_path('/Devices/0/ServiceName',   self._info['servicename'])
        self._dbusservice.add_path('/Devices/0/VregLink',     "(API)")

        # Create the bms paths
        self._dbusservice.add_path('/TimeToGo',                             None)
        self._dbusservice.add_path('/SystemSwitch',                         None)
        self._dbusservice.add_path('/Soc',                                  None, gettextcallback=lambda p, v: "{:.0f}%%".format(v))
        self._dbusservice.add_path('/Capacity',                             None, gettextcallback=lambda p, v: "{:.1f}Ah".format(v))
        self._dbusservice.add_path('/InstalledCapacity',                    None, gettextcallback=lambda p, v: "{:.1f}Ah".format(v))
        self._dbusservice.add_path('/ConsumedAmphours',                     None, gettextcallback=lambda p, v: "{:.1f}Ah".format(v))
        self._dbusservice.add_path('/UpdateTimestamp',                      None)
        self._dbusservice.add_path('/Dc/0/Voltage',                         None, gettextcallback=lambda p, v: "{:.2f}V".format(v))
        self._dbusservice.add_path('/Dc/0/Current',                         None, gettextcallback=lambda p, v: "{:.1f}A".format(v))
        self._dbusservice.add_path('/Dc/0/Power',                           None, gettextcallback=lambda p, v: "{:.0f}W".format(v))
        self._dbusservice.add_path('/Dc/0/Temperature',                     None)
        self._dbusservice.add_path('/Io/AllowToCharge',                     None)
        self._dbusservice.add_path('/Io/AllowToDischarge',                  None)
        #self._dbusservice.add_path('/Voltages/Cell1',                      None)
        #self._dbusservice.add_path('/Voltages/Cell2',                      None)
        self._dbusservice.add_path('/System/MaxCellVoltage',                None, gettextcallback=lambda p, v: "{:.2f}V".format(v))
        self._dbusservice.add_path('/System/MinCellVoltage',                None, gettextcallback=lambda p, v: "{:.2f}V".format(v))
        self._dbusservice.add_path('/System/MinVoltageCellId',              None)
        self._dbusservice.add_path('/System/MaxVoltageCellId',              None)
        self._dbusservice.add_path('/System/MinCellTemperature',            None)
        self._dbusservice.add_path('/System/MinTemperatureCellId',          None)
        self._dbusservice.add_path('/System/MaxCellTemperature',            None)
        self._dbusservice.add_path('/System/MaxTemperatureCellId',          None)
        self._dbusservice.add_path('/System/NrOfModulesOnline',             None)
        self._dbusservice.add_path('/System/NrOfModulesOffline',            None)
        self._dbusservice.add_path('/System/NrOfModulesBlockingCharge',     None)
        self._dbusservice.add_path('/System/NrOfModulesBlockingDischarge',  None)
        self._dbusservice.add_path('/System/BatteryChargeState',            None) 
        self._dbusservice.add_path('/System/LowVoltageThreshold',           None)
        self._dbusservice.add_path('/System/HighVoltageThreshold',          None)
        self._dbusservice.add_path('/System/FullVoltageThreshold',          None) 
        self._dbusservice.add_path('/System/NrOfCells',                     None) 
        self._dbusservice.add_path('/Alarms/LowVoltage',                    None)
        self._dbusservice.add_path('/Alarms/HighVoltage',                   None)
        self._dbusservice.add_path('/Alarms/LowTemperature',                None)
        self._dbusservice.add_path('/Alarms/HighTemperature',               None)
        
        # Register persistent settings
        self._settings_register()
        # Register paths which can be externally changed, for example via the GUI
        self._dbusservice.add_path('/CustomName', value=self._settings['CustomName'], writeable=True, onchangecallback=self._settext)
    
    def update(self):
        super().update() # Needs to be called 1x per second
        

        if self.alarm_cell_communication or self.alarm_serial_communication:
            self._dbusservice["/Connected"] = 1
            self._dbusservice["/Soc"] = None
            self._dbusservice["/SystemSwitch"] = None
            self._dbusservice["/ConsumedAmphours"] = None
            self._dbusservice["/Capacity"] = None
            self._dbusservice["/InstalledCapacity"] = None
            self._dbusservice['/TimeToGo'] = None
            self._dbusservice["/Dc/0/Voltage"] = None
            self._dbusservice["/Dc/0/Current"] =None
            self._dbusservice["/Dc/0/Power"] = None
            self._dbusservice["/Dc/0/Temperature"] = None
            self._dbusservice["/Io/AllowToCharge"] = None
            self._dbusservice["/Io/AllowToDischarge"] = None
            self._dbusservice["/System/MinCellVoltage"] = None
            self._dbusservice["/System/MinVoltageCellId"] = None
            self._dbusservice["/System/MaxCellVoltage"] = None
            self._dbusservice["/System/MaxVoltageCellId"] = None
            self._dbusservice["/System/MinCellTemperature"] = None
            self._dbusservice["/System/MinTemperatureCellId"] = None
            self._dbusservice["/System/MaxCellTemperature"] = None
            self._dbusservice["/System/MaxTemperatureCellId"] = None
            self._dbusservice["/System/NrOfModulesOnline"] = 0
            self._dbusservice["/System/NrOfModulesOffline"] = 1
            self._dbusservice["/System/NrOfModulesBlockingCharge"] = None
            self._dbusservice["/System/NrOfModulesBlockingDischarge"] = None
            self._dbusservice["/System/BatteryChargeState"] = None
            self._dbusservice["/System/LowVoltageThreshold"] = None
            self._dbusservice["/System/HighVoltageThreshold"] = None
            self._dbusservice["/System/FullVoltageThreshold"] = None
            self._dbusservice["/System/NrOfCells"] = None
            self._dbusservice["/Alarms/LowVoltage"] = None
            self._dbusservice["/Alarms/HighVoltage"] = None
            self._dbusservice["/Alarms/LowTemperature"] = None
            self._dbusservice["/Alarms/HighTemperature"] = None
        else:
            self._dbusservice["/Connected"] = 1
            self._dbusservice["/Soc"] = self.soc
            self._dbusservice["/SystemSwitch"] = 1
            self._dbusservice["/ConsumedAmphours"] = self.consumed_ah
            self._dbusservice["/Capacity"] = round(self.energy_stored_ah, 1)
            self._dbusservice["/InstalledCapacity"] = self.capacity_ah
            self._dbusservice['/TimeToGo'] = self.time_to_go
            self._dbusservice["/Dc/0/Voltage"] = self.battery_voltage
            self._dbusservice["/Dc/0/Current"] = self.battery_current
            self._dbusservice["/Dc/0/Power"] = self.battery_voltage * self.battery_current
            self._dbusservice["/Dc/0/Temperature"] = self.highest_cell_temperature
            self._dbusservice["/Io/AllowToCharge"] = int(self.allowed_to_charge)
            self._dbusservice["/Io/AllowToDischarge"] = int(self.allowed_to_discharge)
            self._dbusservice["/System/MinCellVoltage"] = round(self.lowest_cell_voltage, 2)
            self._dbusservice["/System/MinVoltageCellId"] = self.lowest_cell_voltage_num
            self._dbusservice["/System/MaxCellVoltage"] = round(self.highest_cell_voltage, 2)
            self._dbusservice["/System/MaxVoltageCellId"] = self.highest_cell_voltage_num
            self._dbusservice["/System/MinCellTemperature"] = self.lowest_cell_temperature
            self._dbusservice["/System/MinTemperatureCellId"] = self.lowest_cell_temperature_num
            self._dbusservice["/System/MaxCellTemperature"] = self.highest_cell_temperature
            self._dbusservice["/System/MaxTemperatureCellId"] = self.highest_cell_temperature_num
            self._dbusservice["/System/NrOfModulesOnline"] = 1
            self._dbusservice["/System/NrOfModulesOffline"] = 0
            self._dbusservice["/System/NrOfModulesBlockingCharge"] = int(not self.allowed_to_charge)
            self._dbusservice["/System/NrOfModulesBlockingDischarge"] = int(not self.allowed_to_discharge)
            self._dbusservice["/System/BatteryChargeState"] = self.battery_charge_state
            self._dbusservice["/System/LowVoltageThreshold"] = self.cell_voltage_min
            self._dbusservice["/System/HighVoltageThreshold"] = self.cell_voltage_max
            self._dbusservice["/System/FullVoltageThreshold"] = self.cell_voltage_full
            self._dbusservice["/System/NrOfCells"] = self.cell_count
            self._dbusservice["/Alarms/LowVoltage"] = 2 if self.alarm_minimum_voltage else 0
            self._dbusservice["/Alarms/HighVoltage"] = 2 if self.alarm_maximum_voltage else 0
            self._dbusservice["/Alarms/LowTemperature"] = 2 if self.alarm_minimum_temperature else 0
            self._dbusservice["/Alarms/HighTemperature"] = 2 if self.alarm_maximum_temperature else 0
        
        # Beeds to be the last thing so others know we finished updating
        self._dbusservice["/UpdateTimestamp"] = int(time.time())
    
    def _settext(self, path, value): # Currently only used for CustomName
        self._settings['CustomName'] = value
        return True
        
    def _settings_handle_changed(self, setting, oldvalue, newvalue):
        return True

    def _settings_register(self):
        # Load all persistent data
        self._settings = SettingsDevice(
                dbus.SessionBus() if 'DBUS_SESSION_BUS_ADDRESS' in os.environ else dbus.SystemBus(),
                supportedSettings={
                'CustomName': ['/Settings/123electric/Products/'+ self._serial_id + '/CustomName', self._info['name'], 0, 0]
                },
                eventCallback = self._settings_handle_changed)

# Called on a one second timer
def handle_timer_tick():
    # The BMS data readout and variable writing happens on a different thread -> lock before
    
    bms_dbus.lock.acquire()
    bms_dbus.update()
    bms_dbus.lock.release()
    return True  # keep timer running

if __name__ == "__main__":  
    # Have a mainloop, so we can send/receive asynchronous calls to and from dbus
    print('123\\SmartBMS to dbus started')
    DBusGMainLoop(set_as_default=True)

    parser = argparse.ArgumentParser(description = '123SmartBMS to dbus')
    requiredArguments = parser.add_argument_group('required arguments')
    requiredArguments.add_argument('-d', '--device', help='serial device for data (eg /dev/ttyUSB0)', required=True)
    args = parser.parse_args()
    
    # Get the serial number of each available serial port
    dev_objects = serial.tools.list_ports.comports()
    device_serial_numbers = {}
    for d in dev_objects:
        device_serial_numbers[d.device] = d.serial_number

    mainloop = GLib.MainLoop()
    bms_dbus = SmartBMSToDbus(mainloop, args.device, device_serial_numbers[args.device])

    time.sleep(8) # Wait until we have received some data and the filters are filled

    GLib.timeout_add(1000, lambda: ve_utils.exit_on_error(handle_timer_tick))
    mainloop.run()<|MERGE_RESOLUTION|>--- conflicted
+++ resolved
@@ -349,11 +349,7 @@
             'name'      : "123SmartBMS",
             'servicename' : "123SmartBMS",
             'id'          : 0xB050,
-<<<<<<< HEAD
-            'version'    : "1.7~1"
-=======
             'version'    : "1.9~1"
->>>>>>> 20f7c0b1
         }
 
         device_port = args.device[dev.rfind('/') + 1:]
