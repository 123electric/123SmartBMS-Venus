--- conflicted
+++ resolved
@@ -35,20 +35,12 @@
     '''
     Add a doc string
     '''
-<<<<<<< HEAD
-    def __init__(self, filter_size: int, initial_value: bool):
-=======
     def __init__(self, filter_size: int, initial_value: Union[bool, float, int]):
->>>>>>> a14c6b79
         self.buffer = [initial_value for _ in range(filter_size)]
         self.pos = 0
         self.filter_size = filter_size
 
-<<<<<<< HEAD
-    def add(self, value: float):
-=======
     def add(self, value: Union[bool, float, int]):
->>>>>>> a14c6b79
         self.buffer[self.pos] = value
         self.pos = (self.pos+1) % self.filter_size
 
@@ -69,11 +61,7 @@
     def __init__(self):
         self.last_updated = 0
 
-<<<<<<< HEAD
-    def update(self, value: float):
-=======
     def update(self, value: Union[bool, float, int]):
->>>>>>> a14c6b79
         self.value = value
         self.last_updated = time.time()
 
@@ -87,11 +75,7 @@
 
 class SmartBMSSerial:
     BMS_COMM_TIMEOUT = 20 # Seconds
-<<<<<<< HEAD
-    BMS_COMM_BLOCK_SIZE = 58 # Byte size?
-=======
     BMS_COMM_BLOCK_SIZE = 58 # Datablocks are 58 bytes
->>>>>>> a14c6b79
 
     BATTERY_CHARGE_STATE_BULKABSORPTION = 1
     BATTERY_CHARGE_STATE_STORAGE = 2
